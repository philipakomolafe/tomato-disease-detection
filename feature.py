import os
import sys
import glob
from pathlib import Path
import numpy as np
from loguru import logger as log 
from tensorflow.keras.models import load_model as tf_load_model
from tensorflow.keras.preprocessing import image
from tensorflow.keras.applications import MobileNetV2
from tensorflow.keras.applications.mobilenet_v2 import preprocess_input, decode_predictions
from PIL import Image
import io

root = Path(__file__).parent
sys.path.append(str(root))
os.makedirs('log', exist_ok=True)

# Configure Logger.
log.add('log/app.log', rotation="1 MB", retention="7 days")


# Define the model path
path = os.path.join(root, 'model', 'custom_model.keras')
image_dir = os.path.join(root, 'images')

# Class mapping from your training data
CLASS_NAMES = {
    0: 'Bacterial Spot and Speck of Tomato',
    1: 'Early blight',
    2: 'Grey leaf spot (fungi)',
    3: 'Healthy',
    4: 'Late Blight'
}

PLANT_CLASSES = [
    'strawberry', 'orange', 'lemon', 'banana', 'apple', 'broccoli', 'carrot', 'hot_pepper',
    'bell_pepper', 'cauliflower', 'mushroom', 'artichoke', 'corn', 'cucumber', 'zucchini',
    'acorn_squash', 'butternut_squash', 'cucumber', 'head_cabbage', 'broccoli', 'cauliflower',
    'ear', 'rapeseed', 'daisy', 'yellow_lady_slipper', 'cliff', 'valley', 'alp',
    'tree', 'plant', 'leaf', 'flower', 'bud', 'bloom', 'botanical', 'foliage', 'vegetation'
]

# Load MobileNetV2 for plant validation 
PLANT_VALIDATOR = None


img_ext = ['*.png', "*.jpg", "*.bmp", "*.jpeg"]

img_paths = []
for ext in img_ext:
    img_paths.extend(glob.glob(os.path.join(image_dir, '**', ext), recursive=True))

def load_model(model_path: str = path):
    return tf_load_model(model_path)


def preprocess_image(img_data, target_size=(224, 224)):
    # Handle both file path and byte data
    if isinstance(img_data, bytes):
        img = Image.open(io.BytesIO(img_data))
        img = img.convert('RGB')
        img = img.resize(target_size)
        img_array = np.array(img) / 255.0  # Normalize to [0,1]
    else:
        img = image.load_img(img_data, target_size=target_size)
        img_array = image.img_to_array(img) / 255.0  # Normalize to [0,1]
    
    img_array = np.expand_dims(img_array, axis=0)  # Add batch dimension
    return img_array

def interpret_prediction(prediction_array, top_k=3):
    """
    Convert model prediction to readable format with class names and confidence scores
    
    Args:
        prediction_array: numpy array with prediction probabilities
        top_k: number of top predictions to return
    
    Returns:
        dict with predicted class, confidence, and top predictions
    """
    try:
        prediction = np.squeeze(prediction_array)
        top_indices = np.argsort(prediction)[-top_k:][::-1]
        
        results = []
        for idx in top_indices:
            results.append({
                "class": CLASS_NAMES[idx],
                "confidence": float(prediction[idx])
            })
        
        return {
            "predicted_class": CLASS_NAMES[np.argmax(prediction)],
            "confidence_percentage": f'{float(np.max(prediction)) * 100:.2f}%',
            "top_predictions": results
               }

    except Exception as e:
        log.error(f'Error in prediction interpreting: {e}')
        return {
            "predicted_class": "Unknown",
            "confidence_percentage": '0.00%',
            "top_predictions": [],
            "error": str(e),
        }

def load_plant_validator():
    """Load MobileNetV2 for plant/vegetation validation"""
    global PLANT_VALIDATOR 
    
    if PLANT_VALIDATOR is None:
        try:
            log.info("Loading MobileNetV2 for plant validation...")
            # mobilenet_v2_weights_tf_dim_ordering_tf_kernels_1.0_224_no_top.h5
            PLANT_VALIDATOR = MobileNetV2(weights='imagenet', include_top=True)
            log.info("MobileNetV2 loaded successfully...")          

        except Exception as e:
            log.info(f"Error loading MobileNetV2...")
            PLANT_VALIDATOR = None
        
    return PLANT_VALIDATOR


def is_plant_image(img_array, confidence_threshold=0.1):
    """Check if the image contains plant/vegetation using MobileNetV2
    
    Args:
        img_array: preprocessed image array
        confidence_threshold: minimum confidence for plant detection

    Returns:
        dict with validation result
    """

    try:
        validator = load_plant_validator()
        if validator is None:
            return {"is_plant": True, "confidence": 0.5, "reason": "Validator not available"}

        # Preprocess for MobileNetV2 
        # MobileNetV2 accepts image resolutions between [0.0, 255.0]
        img_mobilenet = preprocess_input(img_array * 255.0)

        # MobileNetV2 prediction.
        predictions = validator.predict(img_mobilenet, verbose=0)
        decoded = decode_predictions(predictions, top=10)[0] 


        # Check if top predictions are plant related..
        plant_confidence = 0.0
        detected_classes = []

        for class_id, class_name, confidence in decoded:
            detected_classes.append({'class': class_name, 'confidence': float(confidence)})

            # checking if class name contains plant related keywwords.
            class_lower = class_name.lower()
            for plant_keyword in PLANT_CLASSES:
                if plant_keyword in class_lower or any(keyword in class_lower for keyword in ["leaf", 'plant', 'flower', 'tree', 'vegetable', 'fruit', 'herb', 'crop']):
                    plant_confidence = max(plant_confidence, confidence)
                    break

            is_plant = plant_confidence >= confidence_threshold

        return {
<<<<<<< HEAD
            'is_plant': is_plant,
            'plant_confidence': float(plant_confidence),
            "top_predictions": detected_classes[:5],
            'reason': "Plant detected" if is_plant else "No plant/vegetation ddetected"
        }
=======
                'is_plant': is_plant,
                'plant_confidence': float(plant_confidence),
                "top_predictions": detected_classes[:5],
                'reason': "Plant detected" if is_plant else "No plant/vegetation ddetected"
            }
>>>>>>> 730c23d3

    except Exception as e:
        log.error(f"Error in plant validation: {e}")
        return {"is_plant": True, "confidence": 0.5, "reason": f"Validation error: {str(e)}"}<|MERGE_RESOLUTION|>--- conflicted
+++ resolved
@@ -165,19 +165,11 @@
             is_plant = plant_confidence >= confidence_threshold
 
         return {
-<<<<<<< HEAD
-            'is_plant': is_plant,
-            'plant_confidence': float(plant_confidence),
-            "top_predictions": detected_classes[:5],
-            'reason': "Plant detected" if is_plant else "No plant/vegetation ddetected"
-        }
-=======
                 'is_plant': is_plant,
                 'plant_confidence': float(plant_confidence),
                 "top_predictions": detected_classes[:5],
                 'reason': "Plant detected" if is_plant else "No plant/vegetation ddetected"
             }
->>>>>>> 730c23d3
 
     except Exception as e:
         log.error(f"Error in plant validation: {e}")
